--- conflicted
+++ resolved
@@ -101,7 +101,6 @@
     skipPreflight?: boolean;
   }
 ) {
-<<<<<<< HEAD
   let preflightCheckResult;
   if (!options.skipPreflight) {
     preflightCheckResult = await preFlightInit(options);
@@ -124,9 +123,6 @@
 
 
   // let projectInfoFromGetProjectInfo; // Stores result from original getProjectInfo - Potentially remove if preflightCheckResult replaces its use cases
-=======
-  // Updated airdropConfigResult type to include new env var names
->>>>>>> 94b8037e (Refactor: Simplify and clean up snap-in init command)
   let airdropConfigResult: AirdropProjectConfig & { projectName?: string; projectTypeFromPrompt?: 'airdrop' | 'snap-in'; airdropProjectName?: string; snapInBaseName?: string; selectedSnapInTemplateName?: string; devrevPatEnvVarName?: string; devrevOrgEnvVarName?: string; };
 
   // --- Start of Manifest Overwrite Prompt and Conditional Logic ---
@@ -226,7 +222,6 @@
           logger.info(`Snap-in template cloned (silent/yes mode).`);
         }
       } else {
-<<<<<<< HEAD
         logger.info("Skipping template cloning due to existing manifest and user choice/--yes without --force.");
       }
   }
@@ -253,17 +248,6 @@
              // If options.cwd is truly empty, maybe we should create options.cwd/projectName?
              // For now, let's stick to options.cwd from preflight as the true root.
              // logger.warn(`Project name '${airdropConfigResult.projectName}' differs from target directory name '${path.basename(options.cwd)}'. Using '${options.cwd}' as root.`);
-=======
-        // Directory is not empty, or it's a forced/silent operation on an existing dir.
-        // projectInfo (from preflight) would have been available if needed.
-        // Original getProjectInfo call removed as its result was unused.
-      }
-    } else if (options.skipPreflight) {
-        // Preflight skipped, try to get project info directly if it's an existing project context
-        // This path might need careful review depending on how skipPreflight is used
-        if (await fs.pathExists(path.join(options.cwd, "manifest.yml")) || await fs.pathExists(path.join(options.cwd, "manifest.yaml"))) {
-            // Original getProjectInfo call removed as its result was unused.
->>>>>>> 94b8037e (Refactor: Simplify and clean up snap-in init command)
         }
 
 
@@ -674,10 +658,6 @@
         name: "externalSyncUnits",
         message: "Enter external system object types (e.g., tickets, conversations, comma-separated):",
         initial: "",
-<<<<<<< HEAD
-=======
-        initial: "",
->>>>>>> 9aa91268
         separator: ",",
       },
       {
@@ -712,10 +692,6 @@
     // This condition might indicate that prompts were exited early (e.g. Ctrl+C)
     // Check some key expected responses
     if (typeof responses.devrevObjects === 'undefined') {
-<<<<<<< HEAD
-=======
-    if (typeof responses.devrevObjects === 'undefined') {
->>>>>>> 9aa91268
         logger.error("Project configuration was not completed (essential prompts skipped). Aborting.");
         process.exit(0);
     }
@@ -781,21 +757,6 @@
   if (needsExternalSystem && responses.externalSyncUnits === "") {
     externalSyncUnitsList = [];
   }
-<<<<<<< HEAD
-=======
-  let externalSyncUnitsList = (needsExternalSystem && responses.externalSyncUnits)
-                               ? (
-                                  Array.isArray(responses.externalSyncUnits)
-                                    ? responses.externalSyncUnits.map((s: string) => s.trim()).filter(Boolean)
-                                    : (responses.externalSyncUnits || "").split(',').map((s: string) => s.trim()).filter(Boolean)
-                                 ).filter(unit => unit.length > 0) // Ensure empty strings after split are removed
-                               : []; // Default to empty array if not needed or no response
-
-  // Additional check for the case where externalSyncUnits is an empty string from the prompt
-  if (needsExternalSystem && responses.externalSyncUnits === "") {
-    externalSyncUnitsList = [];
-  }
->>>>>>> 9aa91268
 
   return {
     projectName, projectTypeFromPrompt, airdropProjectName, snapInBaseName, selectedSnapInTemplateName,
@@ -815,11 +776,6 @@
     connection: needsExternalSystem && connectionDetails ? connectionDetails : undefined,
     devrevPatEnvVarName: "DEVREV_PAT",
     devrevOrgEnvVarName: "DEVREV_ORG",
-<<<<<<< HEAD
-=======
-    devrevPatEnvVarName: "DEVREV_PAT",
-    devrevOrgEnvVarName: "DEVREV_ORG",
->>>>>>> 9aa91268
   };
 }
 
@@ -895,13 +851,6 @@
   // These names are now fixed due to changes in gatherAirdropConfiguration
   envVars["DEVREV_PAT"] = "your-devrev-pat-here";
   envVars["DEVREV_ORG"] = "your-devrev-org-slug-here";
-<<<<<<< HEAD
-=======
-  // Add DevRev PAT and Org slug environment variables directly
-  // These names are now fixed due to changes in gatherAirdropConfiguration
-  envVars["DEVREV_PAT"] = "your-devrev-pat-here";
-  envVars["DEVREV_ORG"] = "your-devrev-org-slug-here";
->>>>>>> 9aa91268
 
   return envVars;
 }
@@ -984,24 +933,12 @@
   }
 
   // Explicitly delete type, slug, and connection from the root of yamlData
-<<<<<<< HEAD
   delete yamlData.type;
   delete yamlData.slug;
-=======
-  // Explicitly delete type, slug, and connection from the root of yamlData
-  delete yamlData.type;
-  delete yamlData.slug;
-  delete yamlData.slug;
->>>>>>> 9aa91268
   delete yamlData.connection;
 
   // The rest of the function continues, but these fields (type, slug, connection)
   // should not be reintroduced at the root level.
-<<<<<<< HEAD
-=======
-  // The rest of the function continues, but these fields (type, slug, connection)
-  // should not be reintroduced at the root level.
->>>>>>> 9aa91268
 
 
   // Service account update
