import path from "path"
import prompts from "prompts"
import { findProjectRoot } from "@/src/utils/preflight/project-root"
import { initOptionsSchema } from "@/src/commands/init"
import * as ERRORS from "@/src/utils/errors"
// import { highlighter } from "@/src/utils/highlighter" // Not used directly in new logic for success message
import { logger } from "@/src/utils/logger"
import { spinner } from "@/src/utils/spinner"
import fs from "fs-extra"
import { z } from "zod"

export async function preFlightInit(
  options: z.infer<typeof initOptionsSchema>
) {
  const errors: Record<string, boolean> = {}
  const projectSpinner = spinner(`Preflight checks for init...`, {
    silent: options.silent,
  }).start()

  // Ensure target directory exists.
  // Check for empty project. We assume if no manifest.yaml or manifest.yml exists, the project is empty.
  const manifestYamlPath = path.resolve(options.cwd, "manifest.yaml");
  const manifestYmlPath = path.resolve(options.cwd, "manifest.yml");

  if (
    !fs.existsSync(options.cwd) ||
    (!fs.existsSync(manifestYamlPath) && !fs.existsSync(manifestYmlPath))
  ) {
    errors[ERRORS.MISSING_DIR_OR_EMPTY_PROJECT] = true
    projectSpinner?.fail("Target directory does not exist.")
    return {
      errors,
      projectRootPath: options.cwd,
      isExistingProjectStructure: false,
      manifestFileExists: false,
      configFileExists: false,
      isDirectoryEmpty: false, // Or true, depending on desired default for non-existent dir
    }
  }

  let effectivePath = options.cwd
  const resolvedRootCandidate = findProjectRoot(options.cwd)

  if (resolvedRootCandidate && resolvedRootCandidate !== options.cwd) {
    projectSpinner?.stop() // Stop spinner before prompting
    const response = await prompts({
      type: "confirm",
      name: "switchDir",
      message: `We found a valid Snap-in/Editor project at: ${resolvedRootCandidate}. Do you want to switch to this directory and run the command from there? (y/N)`,
      initial: false,
    })

<<<<<<< HEAD
    if (response.switchDir) {
      logger.info(
        `This command should be run from the root of your Snap-in/Editor project.`
      )
      logger.info(
        `Please change your current directory to ${resolvedRootCandidate} and try again.`
      )
      process.exit(0)
    }
    // User declined to switch, effectivePath remains options.cwd
    projectSpinner?.start() // Restart spinner if needed
  } else {
    effectivePath = resolvedRootCandidate || options.cwd
  }

  // Determine project state at effectivePath
  const manifestPathYml = path.join(effectivePath, "manifest.yml")
  const manifestPathYaml = path.join(effectivePath, "manifest.yaml")
  const codePathDir = path.join(effectivePath, "code")
  const snapInConfigPath = path.join(effectivePath, "snapin.config.mjs")

  const manifestFileExists =
    fs.existsSync(manifestPathYml) || fs.existsSync(manifestPathYaml)
  const codeDirExists =
    fs.existsSync(codePathDir) && fs.lstatSync(codePathDir).isDirectory()
  const configFileExists = fs.existsSync(snapInConfigPath)
  const isExistingProjectStructure = manifestFileExists && codeDirExists

  let isDirectoryEmpty = false
  try {
    const filesInEffectivePath = fs.readdirSync(effectivePath)
    isDirectoryEmpty =
      filesInEffectivePath.length === 0 ||
      (filesInEffectivePath.length === 1 &&
        filesInEffectivePath[0] === ".git")
  } catch (e) {
    // This might happen if effectivePath is somehow invalid after all, though unlikely here
    logger.warn(`Could not read directory contents of ${effectivePath}: ${e.message}`)
    // Keep isDirectoryEmpty as false
  }
  
  if (Object.keys(errors).length > 0) {
     // This condition would typically be met by the initial cwd check only now
    projectSpinner?.fail(`Preflight checks failed.`)
  } else {
    projectSpinner?.succeed(
      `Preflight checks complete. Target directory: ${effectivePath}`
=======
  const manifestSpinner = spinner(`Verifying airdrop project.`, {
    silent: options.silent,
  }).start()
  
  // Check if this is a valid airdrop project by looking for manifest.(y(a)ml) and code directory
  const codePath = path.resolve(options.cwd, "code")
  const actualManifestPath = fs.existsSync(manifestYamlPath) ? manifestYamlPath : manifestYmlPath;
  
  if (!fs.existsSync(actualManifestPath) || !fs.existsSync(codePath)) {
    manifestSpinner?.fail()
    logger.break()
    logger.error(
      `This does not appear to be a valid airdrop project at ${highlighter.info(
        options.cwd
      )}.\n` +
        `Expected to find ${highlighter.info("manifest.yaml (or .yml)")} and ${highlighter.info("code/")} directory.`
>>>>>>> cd979800
    )
  }
<<<<<<< HEAD
=======
  
  manifestSpinner?.succeed(
    `Verifying airdrop project. Found ${highlighter.info(path.basename(actualManifestPath))}.`
  )
>>>>>>> cd979800

  return {
    errors,
    projectRootPath: effectivePath,
    isExistingProjectStructure,
    manifestFileExists,
    configFileExists,
    isDirectoryEmpty,
  }
}<|MERGE_RESOLUTION|>--- conflicted
+++ resolved
@@ -22,8 +22,13 @@
   const manifestYamlPath = path.resolve(options.cwd, "manifest.yaml");
   const manifestYmlPath = path.resolve(options.cwd, "manifest.yml");
 
+  // Check for empty project. We assume if no manifest.yaml or manifest.yml exists, the project is empty.
+  const manifestYamlPath = path.resolve(options.cwd, "manifest.yaml");
+  const manifestYmlPath = path.resolve(options.cwd, "manifest.yml");
+
   if (
     !fs.existsSync(options.cwd) ||
+    (!fs.existsSync(manifestYamlPath) && !fs.existsSync(manifestYmlPath))
     (!fs.existsSync(manifestYamlPath) && !fs.existsSync(manifestYmlPath))
   ) {
     errors[ERRORS.MISSING_DIR_OR_EMPTY_PROJECT] = true
@@ -50,7 +55,6 @@
       initial: false,
     })
 
-<<<<<<< HEAD
     if (response.switchDir) {
       logger.info(
         `This command should be run from the root of your Snap-in/Editor project.`
@@ -98,33 +102,8 @@
   } else {
     projectSpinner?.succeed(
       `Preflight checks complete. Target directory: ${effectivePath}`
-=======
-  const manifestSpinner = spinner(`Verifying airdrop project.`, {
-    silent: options.silent,
-  }).start()
-  
-  // Check if this is a valid airdrop project by looking for manifest.(y(a)ml) and code directory
-  const codePath = path.resolve(options.cwd, "code")
-  const actualManifestPath = fs.existsSync(manifestYamlPath) ? manifestYamlPath : manifestYmlPath;
-  
-  if (!fs.existsSync(actualManifestPath) || !fs.existsSync(codePath)) {
-    manifestSpinner?.fail()
-    logger.break()
-    logger.error(
-      `This does not appear to be a valid airdrop project at ${highlighter.info(
-        options.cwd
-      )}.\n` +
-        `Expected to find ${highlighter.info("manifest.yaml (or .yml)")} and ${highlighter.info("code/")} directory.`
->>>>>>> cd979800
     )
   }
-<<<<<<< HEAD
-=======
-  
-  manifestSpinner?.succeed(
-    `Verifying airdrop project. Found ${highlighter.info(path.basename(actualManifestPath))}.`
-  )
->>>>>>> cd979800
 
   return {
     errors,
